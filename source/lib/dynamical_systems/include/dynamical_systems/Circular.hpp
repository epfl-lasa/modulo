--- conflicted
+++ resolved
@@ -23,17 +23,10 @@
 	class Circular: public DynamicalSystem<S>
 	{
 	private:
-<<<<<<< HEAD
-		S center_;
-		double radius_;
-		double elevation_;
-		double circular_velocity_;
-=======
 		std::shared_ptr<StateRepresentation::Parameter<S>> center_; ///< attractor of the dynamical system in the space
 		std::shared_ptr<StateRepresentation::Parameter<double>> gain_; ///< gain associate to the system
 		std::shared_ptr<StateRepresentation::Parameter<double>> radius_; ///< radius of the limit circle
 		std::shared_ptr<StateRepresentation::Parameter<double>> circular_velocity_; ///< velocity at wich to navigate the limit circle
->>>>>>> f5cbf585
 
 	public:
 		/**
@@ -77,21 +70,6 @@
 		 */
 		void set_radius(double radius);
 
-<<<<<<< HEAD
-		double get_elevation() const;
-
-		void set_elevation(double elevation);
-
-		double get_circular_velocity() const;
-
-		void set_circular_velocity(double circular_velocity);		
-	};
-
-	template<class S>
-	Circular<S>::Circular(float gain):
-	DynamicalSystem<S>(gain),
-	radius_(1), elevation_(M_PI/2),circular_velocity_(M_PI/2)
-=======
 		/**
 		 * @brief Getter of the circular velocity attribute
 		 * @return the cirular velocity value
@@ -125,7 +103,6 @@
 	gain_(std::make_shared<StateRepresentation::Parameter<double>>("gain", gain)),
 	radius_(std::make_shared<StateRepresentation::Parameter<double>>("radius", radius)),
 	circular_velocity_(std::make_shared<StateRepresentation::Parameter<double>>("circular_velocity", circular_velocity))
->>>>>>> f5cbf585
 	{}
 
 	template<class S>
@@ -178,21 +155,6 @@
 
 	template<class S>
 	inline double Circular<S>::get_circular_velocity() const
-<<<<<<< HEAD
-	{
-		return this->circular_velocity_;
-	}
-
-	template<class S>
-	inline void Circular<S>::set_circular_velocity(double circular_velocity)
-	{
-		this->circular_velocity_ = circular_velocity;
-	}
-
-	template<>
-	const StateRepresentation::CartesianState Circular<StateRepresentation::CartesianState>::evaluate(const StateRepresentation::CartesianState& state) const
-=======
->>>>>>> f5cbf585
 	{
 		return this->circular_velocity_->get_value();
 	}
@@ -221,7 +183,6 @@
 
 		velocity.set_linear_velocity(linear_velocity);
 		return velocity;
-
 	}
 
 	template<class S>
